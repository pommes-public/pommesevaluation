--- conflicted
+++ resolved
@@ -351,12 +351,8 @@
     "backup_generation = pd.read_csv(\n",
     "    f\"{path_processed_data}{filename_backup}\", index_col=0\n",
     ")\n",
-<<<<<<< HEAD
     "if time_frame_in_years <= 26:\n",
     "    backup_generation = backup_generation.loc[:2045]\n",
-=======
-    "backup_generation = backup_generation.loc[:2045]\n",
->>>>>>> 455570c3
     "backup_generation.index = backup_generation.index.astype(str)"
    ]
   },
@@ -756,11 +752,7 @@
     "height": "calc(100% - 180px)",
     "left": "10px",
     "top": "150px",
-<<<<<<< HEAD
     "width": "565px"
-=======
-    "width": "165px"
->>>>>>> 455570c3
    },
    "toc_section_display": true,
    "toc_window_display": true
